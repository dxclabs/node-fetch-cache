{
<<<<<<< HEAD
	"name": "node-fetch-cache",
	"version": "4.1.1",
	"description": "node-fetch with caching.",
	"main": "src/index.js",
	"type": "module",
	"exports": {
		"import": "./dist/index.js",
		"require": "./dist/wrapper.cjs"
	},
	"types": "./dist/index.d.ts",
	"scripts": {
		"tsc": "tsc",
		"buildcjs": "cross-env rollup ./dist/index.js --file ./dist/index.cjs --format cjs && shx cp ./commonjs/wrapper.cjs ./dist/wrapper.cjs",
		"test": "cross-env mocha --timeout 10000 --exit test/*.ts && mocha --timeout 10000 --exit test/*.cjs",
		"test:debug": "cross-env mocha --inspect --inspect-brk --timeout 10000 --exit test/*.ts",
		"coverage": "c8 --reporter=lcov --reporter=text --reporter=html --exclude=dist --exclude=test npm test",
		"lint": "xo .",
		"lintfix": "xo . --fix",
		"prepublishOnly": "cross-env npm run tsc && npm run buildcjs && npm test",
		"prepare": "husky install"
	},
	"repository": {
		"type": "git",
		"url": "git+https://github.com/mistval/node-fetch-cache.git"
	},
	"keywords": [
		"node",
		"fetch",
		"node-fetch",
		"cache",
		"cached"
	],
	"author": "mistval",
	"license": "MIT",
	"bugs": {
		"url": "https://github.com/mistval/node-fetch-cache/issues"
	},
	"homepage": "https://github.com/mistval/node-fetch-cache#readme",
	"devDependencies": {
		"@types/cacache": "^17.0.2",
		"@types/mocha": "^10.0.6",
		"@typescript-eslint/eslint-plugin": "^6.15.0",
		"@typescript-eslint/parser": "^6.15.0",
		"c8": "^8.0.1",
		"cross-env": "^7.0.3",
		"dotenv": "^16.3.1",
		"encoding": "^0.1.13",
		"husky": "^8.0.3",
		"mocha": "^10.2.0",
		"rimraf": "^5.0.5",
		"rollup": "^4.9.1",
		"shx": "^0.3.4",
		"ts-node": "^10.9.2",
		"tsx": "^4.15.7",
		"typescript": "^5.3.3",
		"xo": "^0.56.0"
	},
	"dependencies": {
		"@types/node-fetch": "2.6.11",
		"cacache": "^18.0.1",
		"form-data": "^4.0.0",
		"ioredis": "^5.4.1",
		"locko": "^1.1.0",
		"node-fetch": "2.7.0"
	},
	"husky": {
		"hooks": {
			"pre-commit": "npm run prepublishOnly"
		}
	},
	"engines": {
		"node": ">=14.14.0"
	},
	"xo": {
		"space": true,
		"ignores": [
			"test/tests.cjs"
		],
		"rules": {
			"unicorn/filename-case": [
				"error",
				{
					"case": "snakeCase"
				}
			],
			"@typescript-eslint/naming-convention": [
				"error",
				{
					"selector": "typeAlias",
					"format": [
						"PascalCase"
					]
				}
			],
			"@typescript-eslint/object-curly-spacing": [
				"error",
				"always"
			],
			"unicorn/prefer-node-protocol": "off",
			"max-params": [
				"error",
				7
			],
			"unicorn/prefer-export-from": "off",
			"@typescript-eslint/consistent-type-imports": "off",
			"unicorn/new-for-builtins": "off"
		}
	}
=======
  "name": "node-fetch-cache",
  "version": "4.1.1",
  "description": "node-fetch with caching.",
  "main": "src/index.js",
  "type": "module",
  "exports": {
    "import": "./dist/index.js",
    "require": "./dist/wrapper.cjs"
  },
  "types": "./dist/index.d.ts",
  "scripts": {
    "tsc": "tsc",
    "buildcjs": "cross-env rollup ./dist/index.js --file ./dist/index.cjs --format cjs && shx cp ./commonjs/wrapper.cjs ./dist/wrapper.cjs",
    "test": "cross-env mocha --timeout 10000 --exit test/*.ts && mocha --timeout 10000 --exit test/tests.cjs",
    "test:debug": "cross-env mocha --inspect --inspect-brk --timeout 10000 test/*.ts --exit",
    "coverage": "c8 --reporter=lcov --reporter=text --reporter=html --exclude=dist --exclude=test npm test",
    "lint": "xo .",
    "lintfix": "xo . --fix",
    "prepublishOnly": "cross-env npm run tsc && npm run buildcjs && npm test",
    "prepare": "husky install"
  },
  "repository": {
    "type": "git",
    "url": "git+https://github.com/mistval/node-fetch-cache.git"
  },
  "keywords": [
    "node",
    "fetch",
    "node-fetch",
    "cache",
    "cached"
  ],
  "author": "mistval",
  "license": "MIT",
  "bugs": {
    "url": "https://github.com/mistval/node-fetch-cache/issues"
  },
  "homepage": "https://github.com/mistval/node-fetch-cache#readme",
  "devDependencies": {
    "@types/cacache": "^17.0.2",
    "@types/chai": "^4.3.16",
    "@types/mocha": "^10.0.6",
    "@types/node": "^20.14.6",
    "@types/sinon": "^17.0.3",
    "@typescript-eslint/eslint-plugin": "^6.15.0",
    "@typescript-eslint/parser": "^6.15.0",
    "c8": "^8.0.1",
    "chai": "^5.1.1",
    "cross-env": "^7.0.3",
    "dotenv": "^16.3.1",
    "encoding": "^0.1.13",
    "husky": "^8.0.3",
    "mocha": "^10.2.0",
    "rimraf": "^5.0.5",
    "rollup": "^4.9.1",
    "shx": "^0.3.4",
    "sinon": "^18.0.0",
    "ts-node": "^10.9.2",
    "tsx": "^4.15.4",
    "typescript": "^5.3.3",
    "xo": "^0.56.0"
  },
  "dependencies": {
    "@types/node-fetch": "2.6.11",
    "cacache": "^18.0.1",
    "form-data": "^4.0.0",
    "locko": "^1.1.0",
    "node-fetch": "2.7.0"
  },
  "optionalDependencies": {
    "ioredis": "5.4.1"
  },
  "husky": {
    "hooks": {
      "pre-commit": "npm run prepublishOnly"
    }
  },
  "engines": {
    "node": ">=14.14.0"
  },
  "xo": {
    "space": true,
    "ignores": [
      "test/tests.cjs"
    ],
    "rules": {
      "unicorn/filename-case": [
        "error",
        {
          "case": "snakeCase"
        }
      ],
      "@typescript-eslint/naming-convention": [
        "error",
        {
          "selector": "typeAlias",
          "format": [
            "PascalCase"
          ]
        }
      ],
      "@typescript-eslint/object-curly-spacing": [
        "error",
        "always"
      ],
      "unicorn/prefer-node-protocol": "off",
      "max-params": [
        "error",
        7
      ],
      "unicorn/prefer-export-from": "off",
      "@typescript-eslint/consistent-type-imports": "off",
      "unicorn/new-for-builtins": "off"
    }
  }
>>>>>>> 66edfffe
}<|MERGE_RESOLUTION|>--- conflicted
+++ resolved
@@ -1,114 +1,4 @@
 {
-<<<<<<< HEAD
-	"name": "node-fetch-cache",
-	"version": "4.1.1",
-	"description": "node-fetch with caching.",
-	"main": "src/index.js",
-	"type": "module",
-	"exports": {
-		"import": "./dist/index.js",
-		"require": "./dist/wrapper.cjs"
-	},
-	"types": "./dist/index.d.ts",
-	"scripts": {
-		"tsc": "tsc",
-		"buildcjs": "cross-env rollup ./dist/index.js --file ./dist/index.cjs --format cjs && shx cp ./commonjs/wrapper.cjs ./dist/wrapper.cjs",
-		"test": "cross-env mocha --timeout 10000 --exit test/*.ts && mocha --timeout 10000 --exit test/*.cjs",
-		"test:debug": "cross-env mocha --inspect --inspect-brk --timeout 10000 --exit test/*.ts",
-		"coverage": "c8 --reporter=lcov --reporter=text --reporter=html --exclude=dist --exclude=test npm test",
-		"lint": "xo .",
-		"lintfix": "xo . --fix",
-		"prepublishOnly": "cross-env npm run tsc && npm run buildcjs && npm test",
-		"prepare": "husky install"
-	},
-	"repository": {
-		"type": "git",
-		"url": "git+https://github.com/mistval/node-fetch-cache.git"
-	},
-	"keywords": [
-		"node",
-		"fetch",
-		"node-fetch",
-		"cache",
-		"cached"
-	],
-	"author": "mistval",
-	"license": "MIT",
-	"bugs": {
-		"url": "https://github.com/mistval/node-fetch-cache/issues"
-	},
-	"homepage": "https://github.com/mistval/node-fetch-cache#readme",
-	"devDependencies": {
-		"@types/cacache": "^17.0.2",
-		"@types/mocha": "^10.0.6",
-		"@typescript-eslint/eslint-plugin": "^6.15.0",
-		"@typescript-eslint/parser": "^6.15.0",
-		"c8": "^8.0.1",
-		"cross-env": "^7.0.3",
-		"dotenv": "^16.3.1",
-		"encoding": "^0.1.13",
-		"husky": "^8.0.3",
-		"mocha": "^10.2.0",
-		"rimraf": "^5.0.5",
-		"rollup": "^4.9.1",
-		"shx": "^0.3.4",
-		"ts-node": "^10.9.2",
-		"tsx": "^4.15.7",
-		"typescript": "^5.3.3",
-		"xo": "^0.56.0"
-	},
-	"dependencies": {
-		"@types/node-fetch": "2.6.11",
-		"cacache": "^18.0.1",
-		"form-data": "^4.0.0",
-		"ioredis": "^5.4.1",
-		"locko": "^1.1.0",
-		"node-fetch": "2.7.0"
-	},
-	"husky": {
-		"hooks": {
-			"pre-commit": "npm run prepublishOnly"
-		}
-	},
-	"engines": {
-		"node": ">=14.14.0"
-	},
-	"xo": {
-		"space": true,
-		"ignores": [
-			"test/tests.cjs"
-		],
-		"rules": {
-			"unicorn/filename-case": [
-				"error",
-				{
-					"case": "snakeCase"
-				}
-			],
-			"@typescript-eslint/naming-convention": [
-				"error",
-				{
-					"selector": "typeAlias",
-					"format": [
-						"PascalCase"
-					]
-				}
-			],
-			"@typescript-eslint/object-curly-spacing": [
-				"error",
-				"always"
-			],
-			"unicorn/prefer-node-protocol": "off",
-			"max-params": [
-				"error",
-				7
-			],
-			"unicorn/prefer-export-from": "off",
-			"@typescript-eslint/consistent-type-imports": "off",
-			"unicorn/new-for-builtins": "off"
-		}
-	}
-=======
   "name": "node-fetch-cache",
   "version": "4.1.1",
   "description": "node-fetch with caching.",
@@ -224,5 +114,4 @@
       "unicorn/new-for-builtins": "off"
     }
   }
->>>>>>> 66edfffe
 }